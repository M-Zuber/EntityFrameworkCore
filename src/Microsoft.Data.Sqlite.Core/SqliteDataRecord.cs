--- conflicted
+++ resolved
@@ -133,13 +133,8 @@
                 case SQLITE_BLOB:
                     return "BLOB";
 
-<<<<<<< HEAD
-                case raw.SQLITE_NULL:
+                case SQLITE_NULL:
                     return "BLOB"; // since no type is specified the column has affinity BLOB
-=======
-                case SQLITE_NULL:
-                    return "INTEGER";
->>>>>>> 9a8d79a4
 
                 default:
                     Debug.Assert(false, "Unexpected column type: " + sqliteType);

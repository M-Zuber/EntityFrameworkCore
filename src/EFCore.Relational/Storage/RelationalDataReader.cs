--- conflicted
+++ resolved
@@ -149,18 +149,6 @@
                     _startTime,
                     _stopwatch.Elapsed);
 
-<<<<<<< HEAD
-=======
-                _reader.Dispose();
-                if (!AppContext.TryGetSwitch("Microsoft.EntityFrameworkCore.Issue9277", out var isEnabled)
-                    || !isEnabled)
-                {
-                    _command.Parameters.Clear();
-                }
-                _command.Dispose();
-                _connection?.Close();
->>>>>>> 50617e82
-
                 _disposed = true;
             }
         }

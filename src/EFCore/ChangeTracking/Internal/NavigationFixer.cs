--- conflicted
+++ resolved
@@ -1,4 +1,4 @@
-// Copyright (c) .NET Foundation. All rights reserved.
+﻿// Copyright (c) .NET Foundation. All rights reserved.
 // Licensed under the Apache License, Version 2.0. See License.txt in the project root for license information.
 
 using System;
@@ -543,27 +543,7 @@
                     {
                         if (!foreignKey.PrincipalEntityType.IsAssignableFrom(principalEntry.EntityType))
                         {
-<<<<<<< HEAD
-                            if (_sensitiveLoggingEnabled)
-                            {
-                                throw new InvalidOperationException(
-                                    CoreStrings.IncompatiblePrincipalEntrySensitive(
-                                        entry.BuildCurrentValuesString(foreignKey.Properties),
-                                        entityType.DisplayName(),
-                                        entry.BuildOriginalValuesString(entityType.FindPrimaryKey().Properties),
-                                        principalEntry.EntityType.DisplayName(),
-                                        foreignKey.PrincipalEntityType.DisplayName()));
-                            }
-
-                            throw new InvalidOperationException(
-                                CoreStrings.IncompatiblePrincipalEntry(
-                                    Property.Format(foreignKey.Properties),
-                                    entityType.DisplayName(),
-                                    principalEntry.EntityType.DisplayName(),
-                                    foreignKey.PrincipalEntityType.DisplayName()));
-=======
                             conflictingPrincipalForeignKey = foreignKey;
->>>>>>> 06c6a0ae
                         }
                         else
                         {
@@ -602,7 +582,6 @@
                         principalEntry.EntityType.DisplayName(),
                         conflictingPrincipalForeignKey.PrincipalEntityType.DisplayName()));
             }
-
 
             foreach (var foreignKey in entityType.GetReferencingForeignKeys())
             {
